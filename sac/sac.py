--- conflicted
+++ resolved
@@ -182,28 +182,10 @@
         return qf1_loss.item(), qf2_loss.item(), policy_loss.item(), alpha_loss.item(), alpha_tlogs.item()
 
     # Save model parameters
-<<<<<<< HEAD
-    """
-    Saves the model. 
-    Either saves models under a specific given path (if given actor_path/critic_path) or saves the models in folder "models" with chosen environment and suffix in name.  
-    
-    ## Input:  
-    
-    - **env_name** *(string)*: String parameter which indicates the environment in the name of the saved model.
-    - **suffix** *(shapes)*: String parameter as suffix for file description
-    - **actor_path** *(shapes)*: Optional for entering a specific path for saving actor.
-    - **critic_path** *(shapes)*: Optional for entering a specific path for saving actor.
-
-    """
-    def save_model(self, env_name, suffix="", actor_path=None, critic_path=None):
-        if not os.path.exists('models/'):
-            os.makedirs('models/')
-=======
     def save_model(self, env_name: str, identifier: str, suffix: str = ".pt", actor_path=None, critic_path=None):
         path = Path("models/")
         if not path.exists():
             path.mkdir()
->>>>>>> 472b6158
 
         if actor_path is None:
             actor_path = (path/f"sac_actor_{env_name}_{identifier}").with_suffix(suffix)
